package raft

import (
	"bytes"
	"fmt"
	"io/ioutil"
	"log"
	"os"
	"testing"
	"time"
)

// CheckInteg will skip a test if integration testing is not enabled.
func CheckInteg(t *testing.T) {
	if !IsInteg() {
		t.SkipNow()
	}
}

// IsInteg returns a boolean telling you if we're in integ testing mode.
func IsInteg() bool {
	return os.Getenv("INTEG_TESTS") != ""
}

type RaftEnv struct {
	dir      string
	conf     *Config
	fsm      *MockFSM
	store    *InmemStore
	snapshot *FileSnapshotStore
	trans    *NetworkTransport
	raft     *Raft
	logger   *log.Logger
}

// Release shuts down and cleans up any stored data, its not restartable after this
func (r *RaftEnv) Release() {
	r.Shutdown()
	os.RemoveAll(r.dir)
}

// Shutdown shuts down raft & transport, but keeps track of its data, its restartable
// after a Shutdown() by calling Start()
func (r *RaftEnv) Shutdown() {
	r.logger.Printf("[WARN] Shutdown node at %v", r.raft.localAddr)
	f := r.raft.Shutdown()
	if err := f.Error(); err != nil {
		panic(err)
	}
	r.trans.Close()
<<<<<<< HEAD
}

// Restart will start a raft node that was previously Shutdown()
func (r *RaftEnv) Restart(t *testing.T) {
	trans, err := NewTCPTransport(r.raft.localAddr, nil, 2, time.Second, nil)
	if err != nil {
		t.Fatalf("err: %v", err)
	}
	r.trans = trans
	r.logger.Printf("[INFO] Starting node at %v", trans.LocalAddr())
	raft, err := NewRaft(r.conf, r.fsm, r.store, r.store, r.snapshot, r.peers, r.trans)
	if err != nil {
		t.Fatalf("err: %v", err)
	}
	r.raft = raft
=======
>>>>>>> c837e57a
}

// Restart will start a raft node that was previously Shutdown()
func (r *RaftEnv) Restart(t *testing.T) {
	trans, err := NewTCPTransport(string(r.raft.localAddr), nil, 2, time.Second, nil)
	if err != nil {
		t.Fatalf("err: %v", err)
	}
	r.trans = trans
	r.logger.Printf("[INFO] Starting node at %v", trans.LocalAddr())
	raft, err := NewRaft(r.conf, r.fsm, r.store, r.store, r.snapshot, r.trans)
	if err != nil {
		t.Fatalf("err: %v", err)
	}
	r.raft = raft
}

func MakeRaft(t *testing.T, conf *Config, bootstrap bool) *RaftEnv {
	// Set the config
	if conf == nil {
		conf = inmemConfig(t)
	}

	dir, err := ioutil.TempDir("", "raft")
	if err != nil {
		t.Fatalf("err: %v ", err)
	}

	stable := NewInmemStore()

	snap, err := NewFileSnapshotStore(dir, 3, nil)
	if err != nil {
		t.Fatalf("err: %v", err)
	}

	env := &RaftEnv{
		conf:     conf,
		dir:      dir,
		store:    stable,
		snapshot: snap,
		fsm:      &MockFSM{},
	}
	trans, err := NewTCPTransport("127.0.0.1:0", nil, 2, time.Second, nil)
	if err != nil {
		t.Fatalf("err: %v", err)
	}
<<<<<<< HEAD
	env.logger = log.New(os.Stdout, trans.LocalAddr()+" :", log.Lmicroseconds)
=======
	env.logger = log.New(os.Stdout, string(trans.LocalAddr())+" :", log.Lmicroseconds)
>>>>>>> c837e57a
	env.trans = trans

	if bootstrap {
		var configuration Configuration
		configuration.Servers = append(configuration.Servers, Server{
			Suffrage: Voter,
			ID:       conf.LocalID,
			Address:  trans.LocalAddr(),
		})
		err = BootstrapCluster(conf, stable, stable, snap, trans, configuration)
		if err != nil {
			t.Fatalf("err: %v", err)
		}
	}

<<<<<<< HEAD
	env.logger.Printf("[INFO] Starting node at %v", trans.LocalAddr())
	conf.Logger = env.logger
	raft, err := NewRaft(conf, env.fsm, stable, stable, snap, env.peers, trans)
=======
	log.Printf("[INFO] Starting node at %v", trans.LocalAddr())
	conf.Logger = env.logger
	raft, err := NewRaft(conf, env.fsm, stable, stable, snap, trans)
>>>>>>> c837e57a
	if err != nil {
		t.Fatalf("err: %v", err)
	}
	env.raft = raft
	return env
}

func WaitFor(env *RaftEnv, state RaftState) error {
	limit := time.Now().Add(200 * time.Millisecond)
	for env.raft.State() != state {
		if time.Now().Before(limit) {
			time.Sleep(10 * time.Millisecond)
		} else {
			return fmt.Errorf("failed to transition to state %v", state)
		}
	}
	return nil
}

func WaitForAny(state RaftState, envs []*RaftEnv) (*RaftEnv, error) {
	limit := time.Now().Add(200 * time.Millisecond)
CHECK:
	for _, env := range envs {
		if env.raft.State() == state {
			return env, nil
		}
	}
	if time.Now().Before(limit) {
		goto WAIT
	}
	return nil, fmt.Errorf("failed to find node in %v state", state)
WAIT:
	time.Sleep(10 * time.Millisecond)
	goto CHECK
}

func WaitFuture(f Future, t *testing.T) error {
	timer := time.AfterFunc(200*time.Millisecond, func() {
		panic(fmt.Errorf("timeout waiting for future %v", f))
	})
	defer timer.Stop()
	return f.Error()
}

func NoErr(err error, t *testing.T) {
	if err != nil {
		t.Fatalf("err: %v", err)
	}
}

func CheckConsistent(envs []*RaftEnv, t *testing.T) {
	limit := time.Now().Add(400 * time.Millisecond)
	first := envs[0]
	first.fsm.Lock()
	defer first.fsm.Unlock()
	var err error
CHECK:
	l1 := len(first.fsm.logs)
	for i := 1; i < len(envs); i++ {
		env := envs[i]
		env.fsm.Lock()
		l2 := len(env.fsm.logs)
		if l1 != l2 {
			err = fmt.Errorf("log length mismatch %d %d", l1, l2)
			env.fsm.Unlock()
			goto ERR
		}
		for idx, log := range first.fsm.logs {
			other := env.fsm.logs[idx]
			if bytes.Compare(log, other) != 0 {
				err = fmt.Errorf("log entry %d mismatch between %s/%s : '%s' / '%s'", idx, first.raft.localAddr, env.raft.localAddr, log, other)
				env.fsm.Unlock()
				goto ERR
			}
		}
		env.fsm.Unlock()
	}
	return
ERR:
	if time.Now().After(limit) {
		t.Fatalf("%v", err)
	}
	first.fsm.Unlock()
	time.Sleep(20 * time.Millisecond)
	first.fsm.Lock()
	goto CHECK
}

// return a log entry that's at least sz long that has the prefix 'test i '
func logBytes(i, sz int) []byte {
	var logBuffer bytes.Buffer
	fmt.Fprintf(&logBuffer, "test %d ", i)
	for logBuffer.Len() < sz {
		logBuffer.WriteByte('x')
	}
	return logBuffer.Bytes()
<<<<<<< HEAD

=======
>>>>>>> c837e57a
}

// Tests Raft by creating a cluster, growing it to 5 nodes while
// causing various stressful conditions
func TestRaft_Integ(t *testing.T) {
	CheckInteg(t)
	conf := DefaultConfig()
	conf.LocalID = ServerID("first")
	conf.HeartbeatTimeout = 50 * time.Millisecond
	conf.ElectionTimeout = 50 * time.Millisecond
	conf.LeaderLeaseTimeout = 50 * time.Millisecond
	conf.CommitTimeout = 5 * time.Millisecond
	conf.SnapshotThreshold = 100
	conf.TrailingLogs = 10

	// Create a single node
	env1 := MakeRaft(t, conf, true)
	NoErr(WaitFor(env1, Leader), t)

	totalApplied := 0
<<<<<<< HEAD
	applyAndWait := func(leader *RaftEnv, n int, sz int) {
=======
	applyAndWait := func(leader *RaftEnv, n, sz int) {
>>>>>>> c837e57a
		// Do some commits
		var futures []ApplyFuture
		for i := 0; i < n; i++ {
			futures = append(futures, leader.raft.Apply(logBytes(i, sz), 0))
		}
		for _, f := range futures {
			NoErr(WaitFuture(f, t), t)
			leader.logger.Printf("[DEBUG] Applied at %d, size %d", f.Index(), sz)
		}
		totalApplied += n
	}
	// Do some commits
	applyAndWait(env1, 100, 10)

	// Do a snapshot
	NoErr(WaitFuture(env1.raft.Snapshot(), t), t)

	// Join a few nodes!
	var envs []*RaftEnv
	for i := 0; i < 4; i++ {
		conf.LocalID = ServerID(fmt.Sprintf("next-batch-%d", i))
		env := MakeRaft(t, conf, false)
		addr := env.trans.LocalAddr()
		NoErr(WaitFuture(env1.raft.AddVoter(conf.LocalID, addr, 0, 0), t), t)
		envs = append(envs, env)
	}

	// Wait for a leader
	leader, err := WaitForAny(Leader, append([]*RaftEnv{env1}, envs...))
	NoErr(err, t)

	// Do some more commits
	applyAndWait(leader, 100, 10)

<<<<<<< HEAD
	// snapshot the leader
	NoErr(WaitFuture(leader.raft.Snapshot(), t), t)

=======
	// Snapshot the leader
	NoErr(WaitFuture(leader.raft.Snapshot(), t), t)
>>>>>>> c837e57a
	CheckConsistent(append([]*RaftEnv{env1}, envs...), t)

	// shutdown a follower
	disconnected := envs[len(envs)-1]
	disconnected.Shutdown()

	// Do some more commits [make sure the resulting snapshot will be a reasonable size]
	applyAndWait(leader, 100, 10000)

	// snapshot the leader [leaders log should be compacted past the disconnected follower log now]
	NoErr(WaitFuture(leader.raft.Snapshot(), t), t)

	// Unfortuantly we need to wait for the leader to start backing off RPCs to the down follower
	// such that when the follower comes back up it'll run an election before it gets an rpc from
	// the leader
	time.Sleep(time.Second * 5)

	// start the now out of date follower back up
	disconnected.Restart(t)

	// wait for it to get caught up
	timeout := time.Now().Add(time.Second * 10)
	for disconnected.raft.getLastApplied() < leader.raft.getLastApplied() {
		time.Sleep(time.Millisecond)
		if time.Now().After(timeout) {
			t.Fatalf("Gave up waiting for follower to get caught up to leader")
		}
	}

	CheckConsistent(append([]*RaftEnv{env1}, envs...), t)

	// Shoot two nodes in the head!
	rm1, rm2 := envs[0], envs[1]
	rm1.Release()
	rm2.Release()
	envs = envs[2:]
	time.Sleep(10 * time.Millisecond)

	// Wait for a leader
	leader, err = WaitForAny(Leader, append([]*RaftEnv{env1}, envs...))
	NoErr(err, t)

	// Do some more commits
	applyAndWait(leader, 100, 10)

	// Join a few new nodes!
	for i := 0; i < 2; i++ {
		conf.LocalID = ServerID(fmt.Sprintf("final-batch-%d", i))
		env := MakeRaft(t, conf, false)
		addr := env.trans.LocalAddr()
		NoErr(WaitFuture(env1.raft.AddVoter(conf.LocalID, addr, 0, 0), t), t)
		envs = append(envs, env)
	}

	// Wait for a leader
	leader, err = WaitForAny(Leader, append([]*RaftEnv{env1}, envs...))
	NoErr(err, t)

	// Remove the old nodes
	NoErr(WaitFuture(leader.raft.RemoveServer(rm1.raft.localID, 0, 0), t), t)
	NoErr(WaitFuture(leader.raft.RemoveServer(rm2.raft.localID, 0, 0), t), t)

	// Shoot the leader
	env1.Release()
	time.Sleep(3 * conf.HeartbeatTimeout)

	// Wait for a leader
	leader, err = WaitForAny(Leader, envs)
	NoErr(err, t)

	allEnvs := append([]*RaftEnv{env1}, envs...)
	CheckConsistent(allEnvs, t)

	if len(env1.fsm.logs) != totalApplied {
		t.Fatalf("should apply %d logs! %d", totalApplied, len(env1.fsm.logs))
	}

	for _, e := range envs {
		e.Release()
	}
}<|MERGE_RESOLUTION|>--- conflicted
+++ resolved
@@ -48,24 +48,6 @@
 		panic(err)
 	}
 	r.trans.Close()
-<<<<<<< HEAD
-}
-
-// Restart will start a raft node that was previously Shutdown()
-func (r *RaftEnv) Restart(t *testing.T) {
-	trans, err := NewTCPTransport(r.raft.localAddr, nil, 2, time.Second, nil)
-	if err != nil {
-		t.Fatalf("err: %v", err)
-	}
-	r.trans = trans
-	r.logger.Printf("[INFO] Starting node at %v", trans.LocalAddr())
-	raft, err := NewRaft(r.conf, r.fsm, r.store, r.store, r.snapshot, r.peers, r.trans)
-	if err != nil {
-		t.Fatalf("err: %v", err)
-	}
-	r.raft = raft
-=======
->>>>>>> c837e57a
 }
 
 // Restart will start a raft node that was previously Shutdown()
@@ -112,11 +94,7 @@
 	if err != nil {
 		t.Fatalf("err: %v", err)
 	}
-<<<<<<< HEAD
-	env.logger = log.New(os.Stdout, trans.LocalAddr()+" :", log.Lmicroseconds)
-=======
 	env.logger = log.New(os.Stdout, string(trans.LocalAddr())+" :", log.Lmicroseconds)
->>>>>>> c837e57a
 	env.trans = trans
 
 	if bootstrap {
@@ -131,16 +109,9 @@
 			t.Fatalf("err: %v", err)
 		}
 	}
-
-<<<<<<< HEAD
-	env.logger.Printf("[INFO] Starting node at %v", trans.LocalAddr())
-	conf.Logger = env.logger
-	raft, err := NewRaft(conf, env.fsm, stable, stable, snap, env.peers, trans)
-=======
 	log.Printf("[INFO] Starting node at %v", trans.LocalAddr())
 	conf.Logger = env.logger
 	raft, err := NewRaft(conf, env.fsm, stable, stable, snap, trans)
->>>>>>> c837e57a
 	if err != nil {
 		t.Fatalf("err: %v", err)
 	}
@@ -237,10 +208,6 @@
 		logBuffer.WriteByte('x')
 	}
 	return logBuffer.Bytes()
-<<<<<<< HEAD
-
-=======
->>>>>>> c837e57a
 }
 
 // Tests Raft by creating a cluster, growing it to 5 nodes while
@@ -261,11 +228,7 @@
 	NoErr(WaitFor(env1, Leader), t)
 
 	totalApplied := 0
-<<<<<<< HEAD
-	applyAndWait := func(leader *RaftEnv, n int, sz int) {
-=======
 	applyAndWait := func(leader *RaftEnv, n, sz int) {
->>>>>>> c837e57a
 		// Do some commits
 		var futures []ApplyFuture
 		for i := 0; i < n; i++ {
@@ -300,14 +263,9 @@
 	// Do some more commits
 	applyAndWait(leader, 100, 10)
 
-<<<<<<< HEAD
-	// snapshot the leader
-	NoErr(WaitFuture(leader.raft.Snapshot(), t), t)
-
-=======
 	// Snapshot the leader
 	NoErr(WaitFuture(leader.raft.Snapshot(), t), t)
->>>>>>> c837e57a
+
 	CheckConsistent(append([]*RaftEnv{env1}, envs...), t)
 
 	// shutdown a follower
