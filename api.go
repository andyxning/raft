--- conflicted
+++ resolved
@@ -9,9 +9,8 @@
 	"sync"
 	"time"
 
-	"github.com/hashicorp/go-hclog"
-
-	"github.com/armon/go-metrics"
+	metrics "github.com/armon/go-metrics"
+	hclog "github.com/hashicorp/go-hclog"
 )
 
 var (
@@ -257,14 +256,13 @@
 // the usual APIs in order to bring the cluster back into a known state.
 func RecoverCluster(conf *Config, fsm FSM, logs LogStore, stable StableStore,
 	snaps SnapshotStore, trans Transport, configuration Configuration) error {
-	var err error
 	// Validate the Raft server config.
-	if err = ValidateConfig(conf); err != nil {
+	if err := ValidateConfig(conf); err != nil {
 		return err
 	}
 
 	// Sanity check the Raft peer configuration.
-	if err = checkConfiguration(configuration); err != nil {
+	if err := checkConfiguration(configuration); err != nil {
 		return err
 	}
 
@@ -273,20 +271,18 @@
 	// expect data to be there and it's not. By refusing, we force them
 	// to show intent to start a cluster fresh by explicitly doing a
 	// bootstrap, rather than quietly fire up a fresh cluster here.
-	var hasState bool
-	hasState, err = HasExistingState(logs, stable, snaps)
-	if err != nil {
+	if hasState, err := HasExistingState(logs, stable, snaps); err != nil {
 		return fmt.Errorf("failed to check for existing state: %v", err)
-	}
-	if !hasState {
+	} else if !hasState {
 		return fmt.Errorf("refused to recover cluster with no initial state, this is probably an operator error")
 	}
 
 	// Attempt to restore any snapshots we find, newest to oldest.
-	var snapshotIndex uint64
-	var snapshotTerm uint64
-	var snapshots []*SnapshotMeta
-	snapshots, err = snaps.List()
+	var (
+		snapshotIndex  uint64
+		snapshotTerm   uint64
+		snapshots, err = snaps.List()
+	)
 	if err != nil {
 		return fmt.Errorf("failed to list snapshots: %v", err)
 	}
@@ -299,14 +295,10 @@
 			continue
 		}
 
-<<<<<<< HEAD
-		if err = fsm.Restore(source); err != nil {
-=======
 		err = fsm.Restore(source)
 		// Close the source after the restore has completed
 		source.Close()
 		if err != nil {
->>>>>>> 18dc6778
 			// Same here, skip and try the next one.
 			continue
 		}
@@ -325,8 +317,7 @@
 	lastTerm := snapshotTerm
 
 	// Apply any Raft log entries past the snapshot.
-	var lastLogIndex uint64
-	lastLogIndex, err = logs.LastIndex()
+	lastLogIndex, err := logs.LastIndex()
 	if err != nil {
 		return fmt.Errorf("failed to find last log: %v", err)
 	}
@@ -344,14 +335,12 @@
 
 	// Create a new snapshot, placing the configuration in as if it was
 	// committed at index 1.
-	var snapshot FSMSnapshot
-	snapshot, err = fsm.Snapshot()
+	snapshot, err := fsm.Snapshot()
 	if err != nil {
 		return fmt.Errorf("failed to snapshot FSM: %v", err)
 	}
 	version := getSnapshotVersion(conf.ProtocolVersion)
-	var sink SnapshotSink
-	sink, err = snaps.Create(version, lastIndex, lastTerm, configuration, 1, trans)
+	sink, err := snaps.Create(version, lastIndex, lastTerm, configuration, 1, trans)
 	if err != nil {
 		return fmt.Errorf("failed to create snapshot: %v", err)
 	}
@@ -364,12 +353,11 @@
 
 	// Compact the log so that we don't get bad interference from any
 	// configuration change log entries that might be there.
-	var firstLogIndex uint64
-	firstLogIndex, err = logs.FirstIndex()
+	firstLogIndex, err := logs.FirstIndex()
 	if err != nil {
 		return fmt.Errorf("failed to get first log index: %v", err)
 	}
-	if err = logs.DeleteRange(firstLogIndex, lastLogIndex); err != nil {
+	if err := logs.DeleteRange(firstLogIndex, lastLogIndex); err != nil {
 		return fmt.Errorf("log compaction failed: %v", err)
 	}
 
