--- conflicted
+++ resolved
@@ -96,15 +96,6 @@
 		}
 		a.t.Log(l)
 		return len(l), nil
-<<<<<<< HEAD
-	} else {
-		if testing.Verbose() {
-			fmt.Printf("testLoggerAdapter verbose: %s\n", string(d))
-		}
-		a.t.Log(string(d))
-		return len(d), nil
-=======
->>>>>>> 55f01be9
 	}
 
 	a.t.Log(string(d))
@@ -1826,35 +1817,6 @@
 	}
 }
 
-<<<<<<< HEAD
-=======
-func TestRaft_SettingPeers(t *testing.T) {
-	// Make the cluster
-	c := MakeClusterNoPeers(3, t, nil)
-	defer c.Close()
-
-	peers := make([]string, 0, len(c.rafts))
-	for _, v := range c.rafts {
-		peers = append(peers, v.localAddr)
-	}
-
-	for _, v := range c.rafts {
-		future := v.SetPeers(peers)
-		if err := future.Error(); err != nil {
-			c.FailNowf("[ERR] error setting peers: %v", err)
-		}
-	}
-
-	// Wait a while
-	time.Sleep(c.propagateTimeout)
-
-	// Should have a new leader
-	if leader := c.Leader(); leader == nil {
-		c.FailNowf("[ERR] no leader?")
-	}
-}
-
->>>>>>> 55f01be9
 func TestRaft_StartAsLeader(t *testing.T) {
 	conf := inmemConfig(t)
 	conf.StartAsLeader = true
